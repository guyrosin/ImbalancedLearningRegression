# load dependencies - third party
import numpy as np
import pandas as pd
import sklearn
import math
from ImbalancedLearningRegression.smogn import smogn
from sklearn import tree
from sklearn import preprocessing
from sklearn.model_selection import train_test_split

# load dependencies - internal
from ImbalancedLearningRegression.phi import phi
from ImbalancedLearningRegression.phi_ctrl_pts import phi_ctrl_pts
from ImbalancedLearningRegression.over_sampling_gn import over_sampling_gn
from ImbalancedLearningRegression.gn import gn

## synthetic minority over-sampling technique for regression with gaussian noise with boost (based on SMOTEBoost using Adaboost)

def smogn_boost(
    
    ## main arguments / inputs
    data,                       ## training dataset (pandas dataframe)
    test_data,                  ## test dataset (pandas dataframe)
    y,                          ## response variable y by name (string)
    TotalIterations,            ## total number of iterations (pos int)
    error_threshold = 0.2,      ## error threshold (pos real)
    pert = 0.02,                ## perturbation / noise percentage (pos real)
    replace = False,            ## sampling replacement (bool)
    k = 5,                      ## num of neighs for over-sampling (pos int)
    samp_method = "balance",     ## over / under sampling ("balance" or extreme")
    drop_na_col = True,       ## auto drop columns with nan's (bool)
    drop_na_row = True,       ## auto drop rows with nan's (bool)
        
    ## phi relevance function arguments / inputs
    rel_thres = 0.5,                  ## relevance threshold considered rare (pos real)
    
    ):
    
    """
    TO DO: Add description and references 
    # Look at https://github.com/nunompmoniz/ReBoost/blob/master/R/Functions.R    
    """
    
    ## pre-process missing values
    if bool(drop_na_col) == True:
        data = data.dropna(axis = 1)  ## drop columns with nan's
    
<<<<<<< HEAD
    og_data = data
=======
    if bool(drop_na_row) == True:
        data = data.dropna(axis = 0)  ## drop rows with nan's
    
    ## quality check for missing values in dataframe
    if data.isnull().values.any():
        raise ValueError("cannot proceed: data cannot contain NaN values")
    
    ## quality check for y
    if isinstance(y, str) is False:
        raise ValueError("cannot proceed: y must be a string")
    
    if y in data.columns.values is False:
        raise ValueError("cannot proceed: y must be an header name (string) \
               found in the dataframe")
    
    ## quality check for k number specification
    if k > len(data):
        raise ValueError("cannot proceed: k is greater than number of \
               observations / rows contained in the dataframe")
    
    ## quality check for perturbation
    if pert > 1 or pert <= 0:
        raise ValueError("pert must be a real number number: 0 < R < 1")
    
    ## quality check for sampling method
    if samp_method in ["balance", "extreme"] is False:
        raise ValueError("samp_method must be either: 'balance' or 'extreme' ")
    
    ## quality check for relevance threshold parameter
    if rel_thres == None:
        raise ValueError("cannot proceed: relevance threshold required")
    
    if rel_thres > 1 or rel_thres <= 0:
        raise ValueError("rel_thres must be a real number number: 0 < R < 1")
    
    print("A")
       
>>>>>>> 07e6cdaf14de0b3a7a02d2e8be74b54b16845c5b
    # read the test data and split features (X) and target value (Y), reference: https://subscription.packtpub.com/book/data/9781838552862/1/ch01lvl1sec10/train-and-test-data
    X_test = test_data.drop(y, axis = 1)
    Y_test = test_data[y]
       
    # read the training data and split features (X) and target value (Y)
    X_data = data.drop(y, axis = 1)
    Y_data = data[y]

    print("B")
        
    # set an initial iteration
    iteration = 1
    
    # set an array of results, beta values, and decision tree predictions based on x_test
    result = np.empty(TotalIterations, dtype=int)
    beta = np.empty(TotalIterations, dtype=int)
    dt_test_predictions = np.empty(TotalIterations, dtype=int)
    
    print("C")
    
    # Dt(i) set distribution as 1/m weights, which is length of training data -1, as one of them is the target variable y 
    weights = 1/(len(data))
       
    dt_distribution = np.zeros(len(data))
    for i in range(len(data)):
        dt_distribution[i] = weights
           
    print("D")
       
    ## store data dimensions
    n = len(data)
    d = len(data.columns)
       
    ## store original data types
    feat_dtypes_orig = [None] * d
    
    for j in range(d):
        feat_dtypes_orig[j] = data.iloc[:, j].dtype
            
    ## determine column position for response variable y
    y_col = data.columns.get_loc(y)
       
    ## move response variable y to last column
    if y_col < d - 1:
        cols = list(range(d))
        cols[y_col], cols[d - 1] = cols[d - 1], cols[y_col]
        data = data[data.columns[cols]]
        
    print("E")
    
    ## store original feature headers and
    ## encode feature headers to index position
    feat_names = list(data.columns)
    data.columns = range(d)
       
    ## sort response variable y by ascending order
    yDF = pd.DataFrame(data[d - 1])
    yDF_sort = yDF.sort_values(by = d - 1)
    yDF_sort = yDF_sort[d - 1]
    
    print("F")

    # calling phi control
    pc = phi_ctrl_pts(yDF_sort)
        
    # calling only the control points (third value) from the output
    rel_ctrl_pts_rg = pc["ctrl_pts"]

    print("G")
    
    # loop while iteration is less than user provided iterations
    while iteration <= TotalIterations:

        print(og_data)
        # use initial training data set provided by user to obtain oversampled dataset using SMOGN, calculating it for the bumps
        dt_over_sampled = smogn(data=og_data, y="SalePrice", k=k)
        
        print("H")

        # splitting oversampled data for subsequent training data use below
        df_oversampled = pd.DataFrame(dt_over_sampled)
<<<<<<< HEAD
=======
        # df_oversampled = dt_over_sampled, header = 0
>>>>>>> e3fdd26f
        x_oversampled = df_oversampled.drop(yDF_sort, axis = 1)
        y_oversampled = df_oversampled[yDF_sort]

        print("K")
        
        # calls the decision tree and use it to achieve a new model, predict regression value for y (target response variable), and return the predicted values
        dt_model = tree.DecisionTreeRegressor()
        
        # train decision tree classifier
        dt_model = dt_model.fit(x_oversampled, y_oversampled)
        
        # predict the features in user provided data
        dt_data_predictions = dt_model.predict(X_data)
        
        # predict the features in user provided test data
        dt_test_predictions.append(dt_model.predict(X_test))

        # initialize model error rate & epsilon t value
        model_error = np.zeros(len(dt_data_predictions))
        epsilon_t = 0

        # calculate the model error rate of the new model achieved earlier, as the delta between original dataset and predicted oversampled dataset
        # for each y in the dataset, calculate whether it is greater/lower than threshold and update accordingly
        for i in range(len(dt_data_predictions)):
            model_error[i] = abs((Y_data[i] - dt_data_predictions[i])/Y_data[i])
        
        for i in range(len(dt_data_predictions)):
            if model_error[i] > error_threshold:
                epsilon_t = epsilon_t + dt_distribution[i]
                                      
        # beta is the update parameter of weights based on the model error rate calculated
        beta.append(pow(epsilon_t, 2))

        # update the distribution weights
        for i in dt_distribution:
            if model_error[i] <= error_threshold:
                dt_distribution[i] = dt_distribution[i] * beta
            else:
                dt_distribution[i] = dt_distribution[i]

        # normalize the distribution 
        dt_normalized = preprocessing.normalize(dt_distribution, max)

        # iteration count
        iteration += 1
    
    # calculate result
    numer = 0
    denom = 0
    
    for b, i in zip(beta, dt_test_predictions):
            numer += math.log(1/b) * i
            denom += math.log(1/b)
    return numer/denom<|MERGE_RESOLUTION|>--- conflicted
+++ resolved
@@ -17,7 +17,7 @@
 ## synthetic minority over-sampling technique for regression with gaussian noise with boost (based on SMOTEBoost using Adaboost)
 
 def smogn_boost(
-    
+
     ## main arguments / inputs
     data,                       ## training dataset (pandas dataframe)
     test_data,                  ## test dataset (pandas dataframe)
@@ -30,161 +30,117 @@
     samp_method = "balance",     ## over / under sampling ("balance" or extreme")
     drop_na_col = True,       ## auto drop columns with nan's (bool)
     drop_na_row = True,       ## auto drop rows with nan's (bool)
-        
+
     ## phi relevance function arguments / inputs
     rel_thres = 0.5,                  ## relevance threshold considered rare (pos real)
-    
+
     ):
-    
+
     """
-    TO DO: Add description and references 
-    # Look at https://github.com/nunompmoniz/ReBoost/blob/master/R/Functions.R    
+    TO DO: Add description and references
+    # Look at https://github.com/nunompmoniz/ReBoost/blob/master/R/Functions.R
     """
-    
+
     ## pre-process missing values
     if bool(drop_na_col) == True:
         data = data.dropna(axis = 1)  ## drop columns with nan's
-    
-<<<<<<< HEAD
+
     og_data = data
-=======
-    if bool(drop_na_row) == True:
-        data = data.dropna(axis = 0)  ## drop rows with nan's
-    
-    ## quality check for missing values in dataframe
-    if data.isnull().values.any():
-        raise ValueError("cannot proceed: data cannot contain NaN values")
-    
-    ## quality check for y
-    if isinstance(y, str) is False:
-        raise ValueError("cannot proceed: y must be a string")
-    
-    if y in data.columns.values is False:
-        raise ValueError("cannot proceed: y must be an header name (string) \
-               found in the dataframe")
-    
-    ## quality check for k number specification
-    if k > len(data):
-        raise ValueError("cannot proceed: k is greater than number of \
-               observations / rows contained in the dataframe")
-    
-    ## quality check for perturbation
-    if pert > 1 or pert <= 0:
-        raise ValueError("pert must be a real number number: 0 < R < 1")
-    
-    ## quality check for sampling method
-    if samp_method in ["balance", "extreme"] is False:
-        raise ValueError("samp_method must be either: 'balance' or 'extreme' ")
-    
-    ## quality check for relevance threshold parameter
-    if rel_thres == None:
-        raise ValueError("cannot proceed: relevance threshold required")
-    
-    if rel_thres > 1 or rel_thres <= 0:
-        raise ValueError("rel_thres must be a real number number: 0 < R < 1")
-    
-    print("A")
-       
->>>>>>> 07e6cdaf14de0b3a7a02d2e8be74b54b16845c5b
     # read the test data and split features (X) and target value (Y), reference: https://subscription.packtpub.com/book/data/9781838552862/1/ch01lvl1sec10/train-and-test-data
     X_test = test_data.drop(y, axis = 1)
     Y_test = test_data[y]
-       
+
     # read the training data and split features (X) and target value (Y)
     X_data = data.drop(y, axis = 1)
     Y_data = data[y]
 
     print("B")
-        
+
     # set an initial iteration
     iteration = 1
-    
+
     # set an array of results, beta values, and decision tree predictions based on x_test
     result = np.empty(TotalIterations, dtype=int)
     beta = np.empty(TotalIterations, dtype=int)
     dt_test_predictions = np.empty(TotalIterations, dtype=int)
-    
+
     print("C")
-    
-    # Dt(i) set distribution as 1/m weights, which is length of training data -1, as one of them is the target variable y 
+
+    # Dt(i) set distribution as 1/m weights, which is length of training data -1, as one of them is the target variable y
     weights = 1/(len(data))
-       
+
     dt_distribution = np.zeros(len(data))
     for i in range(len(data)):
         dt_distribution[i] = weights
-           
+
     print("D")
-       
+
     ## store data dimensions
     n = len(data)
     d = len(data.columns)
-       
+
     ## store original data types
     feat_dtypes_orig = [None] * d
-    
+
     for j in range(d):
         feat_dtypes_orig[j] = data.iloc[:, j].dtype
-            
+
     ## determine column position for response variable y
     y_col = data.columns.get_loc(y)
-       
+
     ## move response variable y to last column
     if y_col < d - 1:
         cols = list(range(d))
         cols[y_col], cols[d - 1] = cols[d - 1], cols[y_col]
         data = data[data.columns[cols]]
-        
+
     print("E")
-    
+
     ## store original feature headers and
     ## encode feature headers to index position
     feat_names = list(data.columns)
     data.columns = range(d)
-       
+
     ## sort response variable y by ascending order
     yDF = pd.DataFrame(data[d - 1])
     yDF_sort = yDF.sort_values(by = d - 1)
     yDF_sort = yDF_sort[d - 1]
-    
+
     print("F")
 
     # calling phi control
     pc = phi_ctrl_pts(yDF_sort)
-        
+
     # calling only the control points (third value) from the output
     rel_ctrl_pts_rg = pc["ctrl_pts"]
 
     print("G")
-    
+
     # loop while iteration is less than user provided iterations
     while iteration <= TotalIterations:
 
         print(og_data)
         # use initial training data set provided by user to obtain oversampled dataset using SMOGN, calculating it for the bumps
         dt_over_sampled = smogn(data=og_data, y="SalePrice", k=k)
-        
+
         print("H")
 
         # splitting oversampled data for subsequent training data use below
         df_oversampled = pd.DataFrame(dt_over_sampled)
-<<<<<<< HEAD
-=======
-        # df_oversampled = dt_over_sampled, header = 0
->>>>>>> e3fdd26f
         x_oversampled = df_oversampled.drop(yDF_sort, axis = 1)
         y_oversampled = df_oversampled[yDF_sort]
 
         print("K")
-        
+
         # calls the decision tree and use it to achieve a new model, predict regression value for y (target response variable), and return the predicted values
         dt_model = tree.DecisionTreeRegressor()
-        
+
         # train decision tree classifier
         dt_model = dt_model.fit(x_oversampled, y_oversampled)
-        
+
         # predict the features in user provided data
         dt_data_predictions = dt_model.predict(X_data)
-        
+
         # predict the features in user provided test data
         dt_test_predictions.append(dt_model.predict(X_test))
 
@@ -196,11 +152,11 @@
         # for each y in the dataset, calculate whether it is greater/lower than threshold and update accordingly
         for i in range(len(dt_data_predictions)):
             model_error[i] = abs((Y_data[i] - dt_data_predictions[i])/Y_data[i])
-        
+
         for i in range(len(dt_data_predictions)):
             if model_error[i] > error_threshold:
                 epsilon_t = epsilon_t + dt_distribution[i]
-                                      
+
         # beta is the update parameter of weights based on the model error rate calculated
         beta.append(pow(epsilon_t, 2))
 
@@ -211,16 +167,16 @@
             else:
                 dt_distribution[i] = dt_distribution[i]
 
-        # normalize the distribution 
+        # normalize the distribution
         dt_normalized = preprocessing.normalize(dt_distribution, max)
 
         # iteration count
         iteration += 1
-    
+
     # calculate result
     numer = 0
     denom = 0
-    
+
     for b, i in zip(beta, dt_test_predictions):
             numer += math.log(1/b) * i
             denom += math.log(1/b)
